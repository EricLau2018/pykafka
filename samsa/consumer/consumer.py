--- conflicted
+++ resolved
@@ -25,12 +25,8 @@
 
 from samsa.config import ConsumerConfig
 from samsa.consumer.partitions import PartitionOwnerRegistry
-<<<<<<< HEAD
-from samsa.exceptions import (SamsaException, PartitionOwnedException,
-                              ImproperlyConfigured)
-=======
-from samsa.exceptions import SamsaException, PartitionOwnedError, ImproperlyConfiguredError
->>>>>>> 4744b131
+from samsa.exceptions import (SamsaException, PartitionOwnedError,
+                              ImproperlyConfiguredError)
 
 logger = logging.getLogger(__name__)
 
@@ -81,16 +77,10 @@
         try:
             zk.get_children(broker_path, watch=self._rebalance)
         except NoNodeException:
-<<<<<<< HEAD
-            raise ImproperlyConfigured(
+            raise ImproperlyConfiguredError(
                 'The broker_path "%s" does not exist in your '
-                'ZooKeeper cluster -- is your Kafka cluster running?' %
-                    broker_path
-            )
-=======
-            raise ImproperlyConfiguredError('The broker_path "%s" does not exist in your '
-                'ZooKeeper cluster -- is your Kafka cluster running?' % broker_path)
->>>>>>> 4744b131
+                'ZooKeeper cluster -- is your Kafka cluster running?'
+                % broker_path)
 
         # 3. all consumers in the same group as Ci that consume topic T
         consumer_ids = zk.get_children(self.id_path, watch=self._rebalance)
